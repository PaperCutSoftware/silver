--- conflicted
+++ resolved
@@ -105,15 +105,11 @@
 	if logFile == "" {
 		logFile = serviceName + ".log"
 	}
-<<<<<<< HEAD
 	if logFile == "os.stdout" {
 		ctx.logger = logging.NewConsoleLogger()
 	} else {
-		ctx.logger = logging.NewFileLoggerWithMaxSize(logFile, ctx.conf.ServiceConfig.UserName, maxSize)
-	}
-=======
-	ctx.logger = logging.NewFileLoggerWithMaxSize(logFile, ctx.conf.ServiceConfig.UserName, maxSize, ctx.conf.ServiceConfig.LogFileMaxBackupFiles)
->>>>>>> 2919dfa2
+  	ctx.logger = logging.NewFileLoggerWithMaxSize(logFile, ctx.conf.ServiceConfig.UserName, maxSize, ctx.conf.ServiceConfig.LogFileMaxBackupFiles)
+	}
 
 	// Setup service
 	svcConfig := &service.Config{
